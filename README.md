--- conflicted
+++ resolved
@@ -56,12 +56,8 @@
 @ARTICLE{Jarolim2021chronnos,
        author = {{Jarolim}, R. and {Veronig}, A.~M. and {Hofmeister}, S. and {Heinemann}, S.~G. and {Temmer}, M. and {Podladchikova}, T. and {Dissauer}, K.},
         title = "{Multi-channel coronal hole detection with convolutional neural networks}",
-<<<<<<< HEAD
       journal = {Astronomy & Astrophysics},
-=======
-      journal = {\aap},
      keywords = {Sun: activity, Sun: corona, solar wind, solar-terrestrial relations, Sun: evolution, methods: data analysis, Astrophysics - Solar and Stellar Astrophysics},
->>>>>>> 929d9a2e
          year = 2021,
         month = aug,
        volume = {652},
@@ -72,10 +68,7 @@
        eprint = {2104.14313},
  primaryClass = {astro-ph.SR},
        adsurl = {https://ui.adsabs.harvard.edu/abs/2021A&A...652A..13J},
-<<<<<<< HEAD
-=======
       adsnote = {Provided by the SAO/NASA Astrophysics Data System}
->>>>>>> 929d9a2e
 }
 ```
 
