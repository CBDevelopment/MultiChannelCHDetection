--- conflicted
+++ resolved
@@ -79,13 +79,8 @@
             self.validation_callback.history = state_dict['history']
             return
         # Data Set Generator
-<<<<<<< HEAD
         train_files_map, train_files_mask, valid_files_map, valid_files_mask = getDataSet(self.ds_path, resolution_id, compressed=compressed, excluded_dates=excluded_dates)
         train_ds = CombinedCHDataset(train_files_map, train_files_mask, channel=self.channels)
-=======
-        train_files_map, train_files_mask, valid_files_map, valid_files_mask = getDataSet(self.ds_path, resolution_id, compressed=compressed)
-        train_ds = CombinedCHDataset(train_files_map, train_files_mask, channel=self.channels, compressed=compressed)
->>>>>>> cb9ab6af
         valid_map_ds = MapDataset(valid_files_map, channel=self.channels, compressed=compressed)
         valid_mask_ds = MaskDataset(valid_files_mask, compressed=compressed)
 
